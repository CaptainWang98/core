<<<<<<< HEAD
# Module Federation For Next.js

This plugin enables Module Federation on Next.js

This is a stable and viable solution to leverage Module Federation [until this issue is resolved](https://github.com/webpack/webpack/issues/11811).

### Supports

- next ^10.2.x || ^11.x.x || ^12.x.x
- Client side only

## Whats shared by default?

Under the hood we share some next internals automatically
You do not need to share these packages, sharing next internals yourself will cause errors.

```js
const sharedDefaults = {
  "next/dynamic": {
    requiredVersion: false,
    singleton: true,
  },
  "styled-jsx": {
    requiredVersion: false,
    singleton: true,
  },
  "next/link": {
    requiredVersion: false,
    singleton: true,
  },
  "next/router": {
    requiredVersion: false,
    singleton: true,
  },
  "next/script": {
    requiredVersion: false,
    singleton: true,
  },
  "next/head": {
    requiredVersion: false,
    singleton: true,
  },
};
```

## Things to watch out for

There's a bug in next.js which causes it to attempt and fail to resolve federated imports on files imported into the `pages/index.js`

Its recommended using the low-level api to be safe.

```js
const SampleComponent = dynamic(
  () => window.next2.get("./sampleComponent").then((factory) => factory()),
  {
    ssr: false,
  }
);
```

Make sure you are using `mini-css-extract-plugin@2` - version 2 supports resolving assets through `publicPath:'auto'`

## Options

```js
withFederatedSidecar(
  {
    name: "next2",
    filename: "static/chunks/remoteEntry.js",
    exposes: {
      "./sampleComponent": "./components/sampleComponent.js",
    },
    shared: {
      react: {
        // Notice shared are NOT eager here.
        requiredVersion: false,
        singleton: true,
      },
    },
  },
  {
    removePlugins: [
      // optional
      // these are the defaults
      "BuildManifestPlugin",
      "ReactLoadablePlugin",
      "DropClientPage",
      "WellKnownErrorsPlugin",
      "ModuleFederationPlugin",
    ],
    publicPath: "auto", // defaults to 'auto', is optional
  }
);
```

## Demo

You can see it in action here: https://github.com/module-federation/module-federation-examples/tree/master/nextjs

## How to add a sidecar for exposes to your nextjs app

1. Use `withFederatedSidecar` in your `next.config.js` of the app that you wish to expose modules from. We'll call this "next2".

```js
// next.config.js
const { withFederatedSidecar } = require("@module-federation/nextjs-mf");

module.exports = withFederatedSidecar({
  name: "next2",
  filename: "static/chunks/remoteEntry.js",
  exposes: {
    "./sampleComponent": "./components/sampleComponent.js",
  },
  shared: {
    react: {
      // Notice shared are NOT eager here.
      requiredVersion: false,
      singleton: true,
    },
  },
})({
  // your original next.config.js export
});
```

2. For the consuming application, we'll call it "next1", add an instance of the ModuleFederationPlugin to your webpack config, and ensure you have a [custom Next.js App](https://nextjs.org/docs/advanced-features/custom-app) `pages/_app.js` (or `.tsx`):

```js
module.exports = {
  webpack(config, options) {
    config.plugins.push(
      new options.webpack.container.ModuleFederationPlugin({
        remoteType: "var",
        remotes: {
          next2: "next2",
        },
        shared: {
          react: {
            // Notice shared ARE eager here.
            eager: true,
            singleton: true,
            requiredVersion: false,
          },
          // we have to share something to ensure share scope is initialized
          "@module-federation/nextjs-mf/lib/noop": {
            eager: false,
          },
        },
      })
    );

    // we attach next internals to share scope at runtime
    config.module.rules.push({
      test: /pages\/_app.[jt]sx?/,
      loader: "@module-federation/nextjs-mf/lib/federation-loader.js",
    });

    return config;
  },
};
```

4. Add the remote entry for "next2" to the \_document for "next1"

```js
import Document, { Html, Head, Main, NextScript } from "next/document";

class MyDocument extends Document {
  static async getInitialProps(ctx) {
    const initialProps = await Document.getInitialProps(ctx);
    return { ...initialProps };
  }

  render() {
    return (
      <Html>
        <Head />
        <body>
          <Main />
          <script src="http://next2-domain-here.com/_next/static/chunks/remoteEntry.js" />
          <NextScript />
        </body>
      </Html>
    );
  }
}

export default MyDocument;
```

5. Use next/dynamic to import from your remotes

```js
import dynamic from "next/dynamic";

const SampleComponent = dynamic(
  () => window.next2.get("./sampleComponent").then((factory) => factory()),
  {
    ssr: false,
  }
);
```

## Contact

If you have any questions or need to report a bug
<a href="https://twitter.com/ScriptedAlchemy"> Reach me on Twitter @ScriptedAlchemy</a>

Or join this discussion thread: https://github.com/module-federation/module-federation-examples/discussions/978
=======
# ModuleFederation

# Documentation

[module-federation/nextjs-mf](./packages/nextjs-mf)

[module-federation/node](./packages/node)

[module-federation/utilities](./packages/utilities)

[module-federation/typescript](./packages/typescript)

[module-federation/storybook-addon](./packages/storybook-addon)

[module-federation/native-federation-typescript](./packages/native-federation-typescript)

[module-federation/native-federation-tests](./packages/native-federation-tests)

## Generate an application

Run `nx g @nx/next:app my-app` to generate an application.

> You can use any of the plugins above to generate applications as well.

When using Nx, you can create multiple applications and libraries in the same workspace.

## Generate a library

Run `nx g @nx/js:lib my-lib` to generate a library.

> You can also use any of the plugins above to generate libraries as well.

Libraries are shareable across libraries and applications. They can be imported from `@module-federation/mylib`.

## Development server

Run `nx serve my-app` for a dev server. Navigate to http://localhost:4200/. The app will automatically reload if you change any of the source files.

## Build

Run `nx build my-app` to build the project. The build artifacts will be stored in the `dist/` directory. Use the `--prod` flag for a production build.

## Running unit tests

Run `nx test my-app` to execute the unit tests via [Jest](https://jestjs.io).

Run `nx affected:test` to execute the unit tests affected by a change.

## Social links

We are excited to announce the new [Discord community](https://discord.gg/T8c6yAxkbv) for Module Federation has been recently launched! This space will be used to discuss and share knowledge about the latest advancements in module federation and how to use it effectively. See you there!
>>>>>>> 17433c94
<|MERGE_RESOLUTION|>--- conflicted
+++ resolved
@@ -1,214 +1,3 @@
-<<<<<<< HEAD
-# Module Federation For Next.js
-
-This plugin enables Module Federation on Next.js
-
-This is a stable and viable solution to leverage Module Federation [until this issue is resolved](https://github.com/webpack/webpack/issues/11811).
-
-### Supports
-
-- next ^10.2.x || ^11.x.x || ^12.x.x
-- Client side only
-
-## Whats shared by default?
-
-Under the hood we share some next internals automatically
-You do not need to share these packages, sharing next internals yourself will cause errors.
-
-```js
-const sharedDefaults = {
-  "next/dynamic": {
-    requiredVersion: false,
-    singleton: true,
-  },
-  "styled-jsx": {
-    requiredVersion: false,
-    singleton: true,
-  },
-  "next/link": {
-    requiredVersion: false,
-    singleton: true,
-  },
-  "next/router": {
-    requiredVersion: false,
-    singleton: true,
-  },
-  "next/script": {
-    requiredVersion: false,
-    singleton: true,
-  },
-  "next/head": {
-    requiredVersion: false,
-    singleton: true,
-  },
-};
-```
-
-## Things to watch out for
-
-There's a bug in next.js which causes it to attempt and fail to resolve federated imports on files imported into the `pages/index.js`
-
-Its recommended using the low-level api to be safe.
-
-```js
-const SampleComponent = dynamic(
-  () => window.next2.get("./sampleComponent").then((factory) => factory()),
-  {
-    ssr: false,
-  }
-);
-```
-
-Make sure you are using `mini-css-extract-plugin@2` - version 2 supports resolving assets through `publicPath:'auto'`
-
-## Options
-
-```js
-withFederatedSidecar(
-  {
-    name: "next2",
-    filename: "static/chunks/remoteEntry.js",
-    exposes: {
-      "./sampleComponent": "./components/sampleComponent.js",
-    },
-    shared: {
-      react: {
-        // Notice shared are NOT eager here.
-        requiredVersion: false,
-        singleton: true,
-      },
-    },
-  },
-  {
-    removePlugins: [
-      // optional
-      // these are the defaults
-      "BuildManifestPlugin",
-      "ReactLoadablePlugin",
-      "DropClientPage",
-      "WellKnownErrorsPlugin",
-      "ModuleFederationPlugin",
-    ],
-    publicPath: "auto", // defaults to 'auto', is optional
-  }
-);
-```
-
-## Demo
-
-You can see it in action here: https://github.com/module-federation/module-federation-examples/tree/master/nextjs
-
-## How to add a sidecar for exposes to your nextjs app
-
-1. Use `withFederatedSidecar` in your `next.config.js` of the app that you wish to expose modules from. We'll call this "next2".
-
-```js
-// next.config.js
-const { withFederatedSidecar } = require("@module-federation/nextjs-mf");
-
-module.exports = withFederatedSidecar({
-  name: "next2",
-  filename: "static/chunks/remoteEntry.js",
-  exposes: {
-    "./sampleComponent": "./components/sampleComponent.js",
-  },
-  shared: {
-    react: {
-      // Notice shared are NOT eager here.
-      requiredVersion: false,
-      singleton: true,
-    },
-  },
-})({
-  // your original next.config.js export
-});
-```
-
-2. For the consuming application, we'll call it "next1", add an instance of the ModuleFederationPlugin to your webpack config, and ensure you have a [custom Next.js App](https://nextjs.org/docs/advanced-features/custom-app) `pages/_app.js` (or `.tsx`):
-
-```js
-module.exports = {
-  webpack(config, options) {
-    config.plugins.push(
-      new options.webpack.container.ModuleFederationPlugin({
-        remoteType: "var",
-        remotes: {
-          next2: "next2",
-        },
-        shared: {
-          react: {
-            // Notice shared ARE eager here.
-            eager: true,
-            singleton: true,
-            requiredVersion: false,
-          },
-          // we have to share something to ensure share scope is initialized
-          "@module-federation/nextjs-mf/lib/noop": {
-            eager: false,
-          },
-        },
-      })
-    );
-
-    // we attach next internals to share scope at runtime
-    config.module.rules.push({
-      test: /pages\/_app.[jt]sx?/,
-      loader: "@module-federation/nextjs-mf/lib/federation-loader.js",
-    });
-
-    return config;
-  },
-};
-```
-
-4. Add the remote entry for "next2" to the \_document for "next1"
-
-```js
-import Document, { Html, Head, Main, NextScript } from "next/document";
-
-class MyDocument extends Document {
-  static async getInitialProps(ctx) {
-    const initialProps = await Document.getInitialProps(ctx);
-    return { ...initialProps };
-  }
-
-  render() {
-    return (
-      <Html>
-        <Head />
-        <body>
-          <Main />
-          <script src="http://next2-domain-here.com/_next/static/chunks/remoteEntry.js" />
-          <NextScript />
-        </body>
-      </Html>
-    );
-  }
-}
-
-export default MyDocument;
-```
-
-5. Use next/dynamic to import from your remotes
-
-```js
-import dynamic from "next/dynamic";
-
-const SampleComponent = dynamic(
-  () => window.next2.get("./sampleComponent").then((factory) => factory()),
-  {
-    ssr: false,
-  }
-);
-```
-
-## Contact
-
-If you have any questions or need to report a bug
-<a href="https://twitter.com/ScriptedAlchemy"> Reach me on Twitter @ScriptedAlchemy</a>
-
-Or join this discussion thread: https://github.com/module-federation/module-federation-examples/discussions/978
-=======
 # ModuleFederation
 
 # Documentation
@@ -259,5 +48,4 @@
 
 ## Social links
 
-We are excited to announce the new [Discord community](https://discord.gg/T8c6yAxkbv) for Module Federation has been recently launched! This space will be used to discuss and share knowledge about the latest advancements in module federation and how to use it effectively. See you there!
->>>>>>> 17433c94
+We are excited to announce the new [Discord community](https://discord.gg/T8c6yAxkbv) for Module Federation has been recently launched! This space will be used to discuss and share knowledge about the latest advancements in module federation and how to use it effectively. See you there!