<<<<<<< HEAD
# ModuleFederation

# Documentation

[module-federation/nextjs-mf](./packages/nextjs-mf)

[module-federation/node](./packages/node)

[module-federation/utilities](./packages/utilities)

[module-federation/typescript](./packages/typescript)

[module-federation/storybook-addon](./packages/storybook-addon)

## Generate an application

Run `nx g @nrwl/next:app my-app` to generate an application.

> You can use any of the plugins above to generate applications as well.

When using Nx, you can create multiple applications and libraries in the same workspace.

## Generate a library

Run `nx g @nrwl/js:lib my-lib` to generate a library.

> You can also use any of the plugins above to generate libraries as well.

Libraries are shareable across libraries and applications. They can be imported from `@module-federation/mylib`.

## Development server

Run `nx serve my-app` for a dev server. Navigate to http://localhost:4200/. The app will automatically reload if you change any of the source files.

## Build

Run `nx build my-app` to build the project. The build artifacts will be stored in the `dist/` directory. Use the `--prod` flag for a production build.

## Running unit tests

Run `nx test my-app` to execute the unit tests via [Jest](https://jestjs.io).

Run `nx affected:test` to execute the unit tests affected by a change.
=======
# Module Federation For Next.js

This plugin enables Module Federation on Next.js

This is a stable and viable solution to leverage Module Federation [until this issue is resolved](https://github.com/webpack/webpack/issues/11811).

### Supports

- next ^10.2.x || ^11.x.x || ^12.x.x
- Client side only

## Whats shared by default?

Under the hood we share some next internals automatically
You do not need to share these packages, sharing next internals yourself will cause errors.

```js
const sharedDefaults = {
  "next/dynamic": {
    requiredVersion: false,
    singleton: true,
  },
  "styled-jsx": {
    requiredVersion: false,
    singleton: true,
  },
  "next/link": {
    requiredVersion: false,
    singleton: true,
  },
  "next/router": {
    requiredVersion: false,
    singleton: true,
  },
  "next/script": {
    requiredVersion: false,
    singleton: true,
  },
  "next/head": {
    requiredVersion: false,
    singleton: true,
  },
};
```

## Things to watch out for

There's a bug in next.js which causes it to attempt and fail to resolve federated imports on files imported into the `pages/index.js`

Its recommended using the low-level api to be safe.

```js
const SampleComponent = dynamic(
  () => window.next2.get("./sampleComponent").then((factory) => factory()),
  {
    ssr: false,
  }
);
```

Make sure you are using `mini-css-extract-plugin@2` - version 2 supports resolving assets through `publicPath:'auto'`

## Options

```js
withFederatedSidecar(
  {
    name: "next2",
    filename: "static/chunks/remoteEntry.js",
    exposes: {
      "./sampleComponent": "./components/sampleComponent.js",
    },
    shared: {
      react: {
        // Notice shared are NOT eager here.
        requiredVersion: false,
        singleton: true,
      },
    },
  },
  {
    removePlugins: [
      // optional
      // these are the defaults
      "BuildManifestPlugin",
      "ReactLoadablePlugin",
      "DropClientPage",
      "WellKnownErrorsPlugin",
      "ModuleFederationPlugin",
    ],
    publicPath: "auto", // defaults to 'auto', is optional
  }
);
```

## Demo

You can see it in action here: https://github.com/module-federation/module-federation-examples/tree/master/nextjs

## How to add a sidecar for exposes to your nextjs app

1. Use `withFederatedSidecar` in your `next.config.js` of the app that you wish to expose modules from. We'll call this "next2".

```js
// next.config.js
const { withFederatedSidecar } = require("@module-federation/nextjs-mf");

module.exports = withFederatedSidecar({
  name: "next2",
  filename: "static/chunks/remoteEntry.js",
  exposes: {
    "./sampleComponent": "./components/sampleComponent.js",
  },
  shared: {
    react: {
      // Notice shared are NOT eager here.
      requiredVersion: false,
      singleton: true,
    },
  },
})({
  // your original next.config.js export
});
```

2. For the consuming application, we'll call it "next1", add an instance of the ModuleFederationPlugin to your webpack config, and ensure you have a [custom Next.js App](https://nextjs.org/docs/advanced-features/custom-app) `pages/_app.js` (or `.tsx`):

```js
module.exports = {
  webpack(config, options) {
    config.plugins.push(
      new options.webpack.container.ModuleFederationPlugin({
        remoteType: "var",
        remotes: {
          next2: "next2",
        },
        shared: {
          react: {
            // Notice shared ARE eager here.
            eager: true,
            singleton: true,
            requiredVersion: false,
          },
          // we have to share something to ensure share scope is initialized
          "@module-federation/nextjs-mf/lib/noop": {
            eager: false,
          },
        },
      })
    );

    // we attach next internals to share scope at runtime
    config.module.rules.push({
      test: /pages\/_app.[jt]sx?/,
      loader: "@module-federation/nextjs-mf/lib/federation-loader.js",
    });

    return config;
  },
};
```

4. Add the remote entry for "next2" to the \_document for "next1"

```js
import Document, { Html, Head, Main, NextScript } from "next/document";

class MyDocument extends Document {
  static async getInitialProps(ctx) {
    const initialProps = await Document.getInitialProps(ctx);
    return { ...initialProps };
  }

  render() {
    return (
      <Html>
        <Head />
        <body>
          <Main />
          <script src="http://next2-domain-here.com/_next/static/chunks/remoteEntry.js" />
          <NextScript />
        </body>
      </Html>
    );
  }
}

export default MyDocument;
```

5. Use next/dynamic to import from your remotes

```js
import dynamic from "next/dynamic";

const SampleComponent = dynamic(
  () => window.next2.get("./sampleComponent").then((factory) => factory()),
  {
    ssr: false,
  }
);
```

## Contact

If you have any questions or need to report a bug
<a href="https://twitter.com/ScriptedAlchemy"> Reach me on Twitter @ScriptedAlchemy</a>

Or join this discussion thread: https://github.com/module-federation/module-federation-examples/discussions/978
>>>>>>> e1600a84
<|MERGE_RESOLUTION|>--- conflicted
+++ resolved
@@ -1,48 +1,3 @@
-<<<<<<< HEAD
-# ModuleFederation
-
-# Documentation
-
-[module-federation/nextjs-mf](./packages/nextjs-mf)
-
-[module-federation/node](./packages/node)
-
-[module-federation/utilities](./packages/utilities)
-
-[module-federation/typescript](./packages/typescript)
-
-[module-federation/storybook-addon](./packages/storybook-addon)
-
-## Generate an application
-
-Run `nx g @nrwl/next:app my-app` to generate an application.
-
-> You can use any of the plugins above to generate applications as well.
-
-When using Nx, you can create multiple applications and libraries in the same workspace.
-
-## Generate a library
-
-Run `nx g @nrwl/js:lib my-lib` to generate a library.
-
-> You can also use any of the plugins above to generate libraries as well.
-
-Libraries are shareable across libraries and applications. They can be imported from `@module-federation/mylib`.
-
-## Development server
-
-Run `nx serve my-app` for a dev server. Navigate to http://localhost:4200/. The app will automatically reload if you change any of the source files.
-
-## Build
-
-Run `nx build my-app` to build the project. The build artifacts will be stored in the `dist/` directory. Use the `--prod` flag for a production build.
-
-## Running unit tests
-
-Run `nx test my-app` to execute the unit tests via [Jest](https://jestjs.io).
-
-Run `nx affected:test` to execute the unit tests affected by a change.
-=======
 # Module Federation For Next.js
 
 This plugin enables Module Federation on Next.js
@@ -251,5 +206,4 @@
 If you have any questions or need to report a bug
 <a href="https://twitter.com/ScriptedAlchemy"> Reach me on Twitter @ScriptedAlchemy</a>
 
-Or join this discussion thread: https://github.com/module-federation/module-federation-examples/discussions/978
->>>>>>> e1600a84
+Or join this discussion thread: https://github.com/module-federation/module-federation-examples/discussions/978