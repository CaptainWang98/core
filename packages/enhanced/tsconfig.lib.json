--- conflicted
+++ resolved
@@ -3,12 +3,8 @@
   "compilerOptions": {
     "outDir": "../../dist/out-tsc",
     "declaration": true,
-<<<<<<< HEAD
-    "types": ["node"],
-=======
     "types": ["node", "webpack", "../../node_modules/webpack"],
     "resolveJsonModule": true
->>>>>>> 126032ed
   },
   "include": ["src/**/*.ts", "./global.d.ts"],
   "exclude": ["jest.config.ts", "src/**/*.spec.ts", "src/**/*.test.ts"]
