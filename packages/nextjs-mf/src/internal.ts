import type {
  ModuleFederationPluginOptions,
  SharedConfig,
  SharedObject,
} from '@module-federation/utilities';
import { createDelegatedModule } from '@module-federation/utilities';

import { isRequiredVersion } from 'webpack/lib/sharing/utils';
import { parseOptions } from 'webpack/lib/container/options';

/**
 * @typedef SharedObject
 * @type {object}
 * @property {object} [key] - The key representing the shared object's package name.
 * @property {boolean} key.singleton - Whether the shared object should be a singleton.
 * @property {boolean} key.requiredVersion - Whether a specific version of the shared object is required.
 * @property {boolean} key.eager - Whether the shared object should be eagerly loaded.
 * @property {boolean} key.import - Whether the shared object should be imported or not.
 */
export const DEFAULT_SHARE_SCOPE: SharedObject = {
  'next/dynamic': {
    eager: false,
    singleton: true,
    import: undefined,
  },
  'next/head': {
    eager: false,
    requiredVersion: false,
    singleton: true,
    import: undefined,
  },
  'next/link': {
    requiredVersion: false,
    singleton: true,
    import: undefined,
  },
  'next/router': {
    requiredVersion: false,
    singleton: true,
    import: undefined,
    eager: true,
  },
  'next/image': {
    requiredVersion: false,
    singleton: true,
    import: undefined,
    eager: false,
  },
  'next/script': {
    requiredVersion: false,
    singleton: true,
    import: undefined,
    eager: false,
  },
  react: {
    singleton: true,
    requiredVersion: false,
    eager: true,
    import: false,
  },
  'react-dom': {
    singleton: true,
    requiredVersion: false,
    eager: true,
    import: false,
  },
  'react/jsx-dev-runtime': {
    singleton: true,
    requiredVersion: false,
    import: undefined,
    eager: false,
  },
  'react/jsx-runtime': {
    singleton: true,
    requiredVersion: false,
    eager: false,
    import: false,
  },
  'styled-jsx': {
    requiredVersion: false,
    singleton: true,
    import: undefined,
    eager: false,
  },
  'styled-jsx/style': {
    requiredVersion: false,
    singleton: true,
    import: undefined,
    eager: false,
  },
};

/**
 * Defines a default share scope for the browser environment.
 * This function takes the DEFAULT_SHARE_SCOPE and sets eager to undefined and import to undefined for all entries.
 * For 'react', 'react-dom', 'next/router', and 'next/link', it sets eager to true.
 * The module hoisting system relocates these modules into the right runtime and out of the remote.
 *
 * @type {SharedObject}
 * @returns {SharedObject} - The modified share scope for the browser environment.
 */

export const DEFAULT_SHARE_SCOPE_BROWSER: SharedObject = Object.entries(
  DEFAULT_SHARE_SCOPE,
).reduce((acc, item) => {
  const [key, value] = item as [string, SharedConfig];

  // Initialize eager as true for 'react', 'react-dom', 'next/router', and 'next/link', otherwise undefined
  const eager = ['react', 'react-dom', 'next/router', 'next/link'].some(
    (k) => k === key,
  )
<<<<<<< HEAD
    ? false
=======
    ? true
>>>>>>> 126032ed
    : undefined;

  // Set eager and import to undefined for all entries, except for the ones specified above
  acc[key] = { ...value, eager, import: undefined };

  return acc;
}, {} as SharedObject);

/**
 * Checks if the remote value is an internal or promise delegate module reference.
 *
 * @param {string} value - The remote value to check.
 * @returns {boolean} - True if the value is an internal or promise delegate module reference, false otherwise.
 */
const isInternalOrPromise = (value: string): boolean =>
  ['internal ', 'promise '].some((prefix) => value.startsWith(prefix));

/**
 * Checks if the remote value is using the standard remote syntax.
 *
 * @param {string} value - The remote value to check.
 * @returns {boolean} - True if the value is using the standard remote syntax, false otherwise.
 */
const isStandardRemoteSyntax = (value: string): boolean => {
  return value.includes('@');
};
/**
 * Parses the remotes object and checks if they are using a custom promise template or not.
 * If it's a custom promise template, the remote syntax is parsed to get the module name and version number.
 * If the remote value is using the standard remote syntax, a delegated module is created.
 *
 * @param {Record<string, any>} remotes - The remotes object to be parsed.
 * @returns {Record<string, string>} - The parsed remotes object with either the original value,
 * the value for internal or promise delegate module reference, or the created delegated module.
 */
export const parseRemotes = (
  remotes: Record<string, any>,
): Record<string, string> => {
  return Object.entries(remotes).reduce(
    (acc, [key, value]) => {
      if (isInternalOrPromise(value)) {
        // If the value is an internal or promise delegate module reference, keep the original value
        return { ...acc, [key]: value };
      }
<<<<<<< HEAD

      return { ...acc, [key]: value };

      if (isStandardRemoteSyntax(value)) {
        let resolvePath;
        try {
          resolvePath = require.resolve('./default-delegate.cjs');
        } catch (e) {
          resolvePath = require.resolve('./default-delegate');
        }

        // If the value is using the standard remote syntax, create a delegated module
        return {
          ...acc,
          [key]: createDelegatedModule(resolvePath, {
=======

      if (isStandardRemoteSyntax(value)) {
        // If the value is using the standard remote syntax, create a delegated module
        return {
          ...acc,
          [key]: createDelegatedModule(require.resolve('./default-delegate'), {
>>>>>>> 126032ed
            remote: value,
          }),
        };
      }

      // If none of the above conditions are met, keep the original value
      return { ...acc, [key]: value };
    },
    {} as Record<string, string>,
  );
};
/**
 * Checks if the remote value is an internal delegate module reference.
 * An internal delegate module reference starts with the string 'internal '.
 *
 * @param {string} value - The remote value to check.
 * @returns {boolean} - Returns true if the value is an internal delegate module reference, otherwise returns false.
 */
const isInternalDelegate = (value: string): boolean => {
  return value.startsWith('internal ');
};
/**
 * Extracts the delegate modules from the provided remotes object.
 * This function iterates over the remotes object and checks if each remote value is an internal delegate module reference.
 * If it is, the function adds it to the returned object.
 *
 * @param {Record<string, any>} remotes - The remotes object containing delegate module references.
 * @returns {Record<string, string>} - An object containing only the delegate modules from the remotes object.
 */
export const getDelegates = (
  remotes: Record<string, any>,
): Record<string, string> =>
  Object.entries(remotes).reduce(
    (acc, [key, value]) =>
      isInternalDelegate(value) ? { ...acc, [key]: value } : acc,
    {},
  );

/**
 * Validates the shared item type and constructs a shared configuration object based on the item and key.
 * If the item is the same as the key or if the item does not require a specific version,
 * the function returns an object with the import property set to the item.
 * Otherwise, it returns an object with the import property set to the key and the requiredVersion property set to the item.
 *
 * @param {string} item - The shared item to be validated and used in the shared configuration object.
 * @param {string} key - The key associated with the shared item.
 * @returns {object} - The constructed shared configuration object.
 * @throws {Error} - Throws an error if the item type is not a string.
 */
const getSharedConfig = (item: string, key: string) => {
  if (typeof item !== 'string') {
    throw new Error('Unexpected array in shared');
  }

  return item === key || !isRequiredVersion(item)
    ? {
        import: item,
      }
    : {
        import: key,
        requiredVersion: item,
      };
};

/**
 * Parses the share options from the provided ModuleFederationPluginOptions object and constructs a new object containing all shared configurations.
 * This newly constructed object is then used as the value for the 'shared' property of the Module Federation Plugin Options.
 * The function uses the 'parseOptions' utility function from webpack to parse the 'shared' property of the provided options object.
 * The 'getSharedConfig' function is used as the 'config' argument for 'parseOptions' to construct the shared configuration object for each shared item.
 * The 'item' argument for 'parseOptions' is a function that simply returns the item as it is.
 * The function then reduces the parsed shared options into a new object with the shared configuration for each shared item.
 *
 * @param {ModuleFederationPluginOptions} options - The ModuleFederationPluginOptions object to parse the share options from.
 * @returns {Record<string, SharedConfig>} - An object containing the shared configuration for each shared item.
 */
const parseShareOptions = (options: ModuleFederationPluginOptions) => {
  const sharedOptions: [string, SharedConfig][] = parseOptions(
    options.shared,
    getSharedConfig,
    (item: any) => item,
  );

  return sharedOptions.reduce(
    (acc, [key, options]) => {
      acc[key] = {
        import: options.import,
        shareKey: options.shareKey || key,
        shareScope: options.shareScope,
        requiredVersion: options.requiredVersion,
        strictVersion: options.strictVersion,
        singleton: options.singleton,
        packageName: options.packageName,
        eager: options.eager,
      };
      return acc;
    },
    {} as Record<string, SharedConfig>,
  );
};

/**
 * Takes an error object and formats it into a displayable string.
 * If the error object contains a stack trace, it is appended to the error message.
 *
 * @param {Error} error - The error object to be formatted.
 * @returns {string} - The formatted error message string. If a stack trace is present in the error object, it is appended to the error message.
 */
const formatError = (error: Error): string => {
  let { message } = error;
  if (error.stack) {
    message += `\n${error.stack}`;
  }
  return message;
};

/**
 * Transforms an array of Error objects into a single string. Each error message is formatted using the 'formatError' function.
 * The resulting error messages are then joined together, separated by newline characters.
 *
 * @param {Error[]} err - An array of Error objects that need to be formatted and combined.
 * @returns {string} - A single string containing all the formatted error messages, separated by newline characters.
 */
export const toDisplayErrors = (err: Error[]): string => {
  return err.map(formatError).join('\n');
};<|MERGE_RESOLUTION|>--- conflicted
+++ resolved
@@ -20,6 +20,7 @@
 export const DEFAULT_SHARE_SCOPE: SharedObject = {
   'next/dynamic': {
     eager: false,
+    requiredVersion: false,
     singleton: true,
     import: undefined,
   },
@@ -30,6 +31,7 @@
     import: undefined,
   },
   'next/link': {
+    eager: true,
     requiredVersion: false,
     singleton: true,
     import: undefined,
@@ -37,8 +39,8 @@
   'next/router': {
     requiredVersion: false,
     singleton: true,
-    import: undefined,
-    eager: true,
+    import: false,
+    eager: false,
   },
   'next/image': {
     requiredVersion: false,
@@ -55,13 +57,13 @@
   react: {
     singleton: true,
     requiredVersion: false,
-    eager: true,
+    eager: false,
     import: false,
   },
   'react-dom': {
     singleton: true,
     requiredVersion: false,
-    eager: true,
+    eager: false,
     import: false,
   },
   'react/jsx-dev-runtime': {
@@ -109,11 +111,7 @@
   const eager = ['react', 'react-dom', 'next/router', 'next/link'].some(
     (k) => k === key,
   )
-<<<<<<< HEAD
-    ? false
-=======
     ? true
->>>>>>> 126032ed
     : undefined;
 
   // Set eager and import to undefined for all entries, except for the ones specified above
@@ -158,7 +156,6 @@
         // If the value is an internal or promise delegate module reference, keep the original value
         return { ...acc, [key]: value };
       }
-<<<<<<< HEAD
 
       return { ...acc, [key]: value };
 
@@ -174,14 +171,6 @@
         return {
           ...acc,
           [key]: createDelegatedModule(resolvePath, {
-=======
-
-      if (isStandardRemoteSyntax(value)) {
-        // If the value is using the standard remote syntax, create a delegated module
-        return {
-          ...acc,
-          [key]: createDelegatedModule(require.resolve('./default-delegate'), {
->>>>>>> 126032ed
             remote: value,
           }),
         };
