import DelegateModulesPlugin from './DelegateModulesPlugin';
import { Compilation } from 'webpack';
import { RawSource } from 'webpack-sources';

function createMockModuleDependency(resource: string): any {
  return {
    resource,
    identifier: () => resource,
    source: () => new RawSource(''),
    dependencies: [],
  };
}
const dependency = createMockModuleDependency('dependency');
// Mock a minimal Webpack Module
function createMockModule(resource: string): any {
  return {
    resource,
    identifier: () => resource,
    source: () => new RawSource(''),
    dependencies: [dependency],
    buildMeta: {},
  };
}

// Mock a minimal Webpack Compiler
function createMockCompiler(): any {
  return {
    options: {
      name: 'test-compiler',
    },
    hooks: {
<<<<<<< HEAD
        thisCompilation: {
          tap: jest.fn(),
        },
=======
      thisCompilation: {
        tap: jest.fn(),
      },
>>>>>>> 126032ed
      compilation: {
        tap: jest.fn(),
      },
    },
  };
}

const chunkMap = {};

// Mock a minimal Webpack Compilation
function createMockCompilation(): Compilation {
  return {
    hooks: {
      optimizeChunks: {
        tap: jest.fn(),
      },
      finishModules: {
        tapAsync: jest.fn(),
      },
    },
    chunkGraph: {
      //@ts-ignore
      isModuleInChunk: jest.fn((module, chunk) => {
        //@ts-ignore
        return !!chunkMap?.[chunk.name]?.[module.identifier()];
      }),
      // @ts-ignore
      connectChunkAndModule: jest.fn((chunk, module) => {
        //@ts-ignore
        chunkMap[chunk.name] = {};
        //@ts-ignore
        chunkMap[chunk.name][module.identifier()] = module;
      }),
      disconnectChunkAndModule: jest.fn(),
    },
    moduleGraph: {
      getModule: jest.fn(() => dependency),
    },
  } as unknown as Compilation;
}

describe('DelegateModulesPlugin', () => {
  it('should be an instance of DelegateModulesPlugin', () => {
    const plugin = new DelegateModulesPlugin({});
    expect(plugin).toBeInstanceOf(DelegateModulesPlugin);
  });

  it('should apply the plugin to the compiler and call the hooks', () => {
    const plugin = new DelegateModulesPlugin({});
    const compiler = createMockCompiler();

    plugin.apply(compiler);

    expect(compiler.hooks.thisCompilation.tap).toHaveBeenCalledWith(
      'DelegateModulesPlugin',
      expect.any(Function),
    );
  });

  it('should add and remove delegate modules correctly', () => {
    const plugin = new DelegateModulesPlugin({
      runtime: 'runtime',
      container: 'container',
      remotes: {
        remote1: 'internal /path/to/remote1',
        remote2: 'internal /path/to/remote2',
      },
    });

    const compiler = createMockCompiler();
    const compilation = createMockCompilation();

    plugin.apply(compiler);

    // Call the compilation tap function
<<<<<<< HEAD
    (compiler.hooks.thisCompilation.tap as jest.Mock).mock.calls[0][1](compilation);
=======
    (compiler.hooks.thisCompilation.tap as jest.Mock).mock.calls[0][1](
      compilation,
    );
>>>>>>> 126032ed

    // Call the finishModules tap function
    (compilation.hooks.finishModules.tapAsync as jest.Mock).mock.calls[0][1](
      [
        createMockModule('/path/to/remote1'),
        createMockModule('/path/to/remote2'),
        createMockModule('/path/to/non-delegate-module'),
      ],
      // eslint-disable-next-line @typescript-eslint/no-empty-function
      () => {},
    );

    // Check if delegate modules are added
    expect(plugin['_delegateModules'].size).toBe(2);

    // Call the optimizeChunks tap function
    (compilation.hooks.optimizeChunks.tap as jest.Mock).mock.calls[0][1]([
      { name: 'runtime', hasRuntime: () => true },
      { name: 'container', hasRuntime: () => false },
    ]);

    // Check if connectChunkAndModule was called
    expect(compilation.chunkGraph.connectChunkAndModule).toHaveBeenCalledTimes(
<<<<<<< HEAD
      8
=======
      8,
>>>>>>> 126032ed
    );

    // Check if disconnectChunkAndModule was called
    expect(
      compilation.chunkGraph.disconnectChunkAndModule,
    ).toHaveBeenCalledTimes(2);
  });
});<|MERGE_RESOLUTION|>--- conflicted
+++ resolved
@@ -29,15 +29,9 @@
       name: 'test-compiler',
     },
     hooks: {
-<<<<<<< HEAD
-        thisCompilation: {
-          tap: jest.fn(),
-        },
-=======
       thisCompilation: {
         tap: jest.fn(),
       },
->>>>>>> 126032ed
       compilation: {
         tap: jest.fn(),
       },
@@ -113,13 +107,9 @@
     plugin.apply(compiler);
 
     // Call the compilation tap function
-<<<<<<< HEAD
-    (compiler.hooks.thisCompilation.tap as jest.Mock).mock.calls[0][1](compilation);
-=======
     (compiler.hooks.thisCompilation.tap as jest.Mock).mock.calls[0][1](
       compilation,
     );
->>>>>>> 126032ed
 
     // Call the finishModules tap function
     (compilation.hooks.finishModules.tapAsync as jest.Mock).mock.calls[0][1](
@@ -143,11 +133,7 @@
 
     // Check if connectChunkAndModule was called
     expect(compilation.chunkGraph.connectChunkAndModule).toHaveBeenCalledTimes(
-<<<<<<< HEAD
-      8
-=======
       8,
->>>>>>> 126032ed
     );
 
     // Check if disconnectChunkAndModule was called
