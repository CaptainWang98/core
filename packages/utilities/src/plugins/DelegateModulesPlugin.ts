--- conflicted
+++ resolved
@@ -109,14 +109,10 @@
           (chunks) => {
             const { runtime, container } = this.options;
             const runtimeChunk = this.getChunkByName(chunks, runtime);
-<<<<<<< HEAD
-            if (!runtimeChunk || !runtimeChunk.hasRuntime()) return;
-=======
             if (!runtimeChunk || !runtimeChunk.hasRuntime()) {
               return;
             }
             // Get the container chunk if specified
->>>>>>> 9ae52e0d
             const remoteContainer = container
               ? this.getChunkByName(chunks, container)
               : null;
