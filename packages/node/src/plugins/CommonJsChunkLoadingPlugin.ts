import type { Chunk, Compiler, Compilation, ChunkGraph } from 'webpack';
import type { ModuleFederationPluginOptions } from '../types';
import RuntimeGlobals from 'webpack/lib/RuntimeGlobals';
import StartupChunkDependenciesPlugin from 'webpack/lib/runtime/StartupChunkDependenciesPlugin';
import ChunkLoadingRuntimeModule from './DynamicFilesystemChunkLoadingRuntimeModule';
import FederationModuleInfoRuntimeModule from './FederationModuleInfoRuntimeModule';
import AutoPublicPathRuntimeModule from './RemotePublicPathRuntimeModule';
//@ts-ignore
import PublicPathRuntimeModule from "webpack/lib/runtime/PublicPathRuntimeModule";


interface CommonJsChunkLoadingOptions extends ModuleFederationPluginOptions {
  baseURI: Compiler['options']['output']['publicPath'];
  promiseBaseURI?: string;
  remotes: Record<string, string>;
  name?: string;
  asyncChunkLoading: boolean;
  debug?: boolean;
}

class CommonJsChunkLoadingPlugin {
  private options: CommonJsChunkLoadingOptions;
  private _asyncChunkLoading: boolean;

  constructor(options: CommonJsChunkLoadingOptions) {
    this.options = options || ({} as CommonJsChunkLoadingOptions);
    this._asyncChunkLoading = this.options.asyncChunkLoading;
  }

  apply(compiler: Compiler) {
    const chunkLoadingValue = this._asyncChunkLoading
      ? 'async-node'
      : 'require';

    new StartupChunkDependenciesPlugin({
      chunkLoading: chunkLoadingValue,
      asyncChunkLoading: this._asyncChunkLoading,
    }).apply(compiler);

    compiler.hooks.thisCompilation.tap(
      'CommonJsChunkLoadingPlugin',
      (compilation: Compilation) => {
        // Always enabled
        // eslint-disable-next-line @typescript-eslint/no-unused-vars
        const isEnabledForChunk = (_: Chunk) => true;
        const onceForChunkSet = new WeakSet();

        const handler = (chunk: Chunk, set: Set<string>) => {
          if (onceForChunkSet.has(chunk)) {
            return;
          }

          onceForChunkSet.add(chunk);
<<<<<<< HEAD
          if (!isEnabledForChunk(chunk)) {
            return;
          }
=======

          if (!isEnabledForChunk(chunk)) {
            return;
          }

>>>>>>> 9ae52e0d
          set.add(RuntimeGlobals.moduleFactoriesAddOnly);
          set.add(RuntimeGlobals.hasOwnProperty);

          set.add(RuntimeGlobals.publicPath); // this breaks things
          compilation.addRuntimeModule(
            chunk,
            new ChunkLoadingRuntimeModule(set, this.options, {
              webpack: compiler.webpack,
            })
          );
        };
        compilation.hooks.runtimeRequirementInTree
          .for(RuntimeGlobals.ensureChunkHandlers)
          .tap('CommonJsChunkLoadingPlugin', handler);
        compilation.hooks.runtimeRequirementInTree
          .for(RuntimeGlobals.hmrDownloadUpdateHandlers)
          .tap('CommonJsChunkLoadingPlugin', handler);
        compilation.hooks.runtimeRequirementInTree
          .for(RuntimeGlobals.hmrDownloadManifest)
          .tap('CommonJsChunkLoadingPlugin', handler);
        compilation.hooks.runtimeRequirementInTree
          .for(RuntimeGlobals.baseURI)
          .tap('CommonJsChunkLoadingPlugin', handler);
        compilation.hooks.runtimeRequirementInTree
          .for(RuntimeGlobals.externalInstallChunk)
          .tap('CommonJsChunkLoadingPlugin', handler);
        compilation.hooks.runtimeRequirementInTree
          .for(RuntimeGlobals.onChunksLoaded)
          .tap('CommonJsChunkLoadingPlugin', handler);
        compilation.hooks.runtimeRequirementInTree
          .for(RuntimeGlobals.ensureChunkHandlers)
<<<<<<< HEAD
          .tap(
            'CommonJsChunkLoadingPlugin',
            (chunk: Chunk, set: Set<string>) => {
              if (!isEnabledForChunk(chunk)) {
                return;
              }
              set.add(RuntimeGlobals.getChunkScriptFilename);
            }
          );
        compilation.hooks.runtimeRequirementInTree
          .for(RuntimeGlobals.hmrDownloadUpdateHandlers)
          .tap(
            'CommonJsChunkLoadingPlugin',
            (chunk: Chunk, set: Set<string>) => {
              if (!isEnabledForChunk(chunk)) {
                return;
              }
              set.add(RuntimeGlobals.getChunkUpdateScriptFilename);
              set.add(RuntimeGlobals.moduleCache);
              set.add(RuntimeGlobals.hmrModuleData);
              set.add(RuntimeGlobals.moduleFactoriesAddOnly);
            }
          );
        compilation.hooks.runtimeRequirementInTree
          .for(RuntimeGlobals.hmrDownloadManifest)
          .tap(
            'CommonJsChunkLoadingPlugin',
            (chunk: Chunk, set: Set<string>) => {
              if (!isEnabledForChunk(chunk)) {
                return;
              }
              set.add(RuntimeGlobals.getUpdateManifestFilename);
            }
          );

        compilation.hooks.runtimeRequirementInTree
          .for(RuntimeGlobals.publicPath)
          .tap("RuntimePlugin", (chunk, set) => {
            const { outputOptions } = compilation;
            const { publicPath: globalPublicPath, scriptType } = outputOptions;
            const entryOptions = chunk.getEntryOptions();
            const publicPath =
              entryOptions && entryOptions.publicPath !== undefined
                ? entryOptions.publicPath
                : globalPublicPath;

            if (publicPath === "auto") {
              const module = new AutoPublicPathRuntimeModule(this.options);
              if (scriptType !== "module") set.add(RuntimeGlobals.global);
              compilation.addRuntimeModule(chunk, module);
            } else {
              const module = new PublicPathRuntimeModule(publicPath);

              if (
                typeof publicPath !== "string" ||
                /\[(full)?hash\]/.test(publicPath)
              ) {
                module.fullHash = true;
              }

              compilation.addRuntimeModule(chunk, module);
            }
            return true;
=======
          .tap('CommonJsChunkLoadingPlugin', (chunk, set) => {
            if (!isEnabledForChunk(chunk)) {
              return;
            }
            set.add(RuntimeGlobals.getChunkScriptFilename);
          });

        compilation.hooks.runtimeRequirementInTree
          .for(RuntimeGlobals.hmrDownloadUpdateHandlers)
          .tap('CommonJsChunkLoadingPlugin', (chunk, set) => {
            if (!isEnabledForChunk(chunk)) {
              return;
            }
            set.add(RuntimeGlobals.getChunkUpdateScriptFilename);
            set.add(RuntimeGlobals.moduleCache);
            set.add(RuntimeGlobals.hmrModuleData);
            set.add(RuntimeGlobals.moduleFactoriesAddOnly);
          });

        compilation.hooks.runtimeRequirementInTree
          .for(RuntimeGlobals.hmrDownloadManifest)
          .tap('CommonJsChunkLoadingPlugin', (chunk, set) => {
            if (!isEnabledForChunk(chunk)) {
              return;
            }
            set.add(RuntimeGlobals.getUpdateManifestFilename);
>>>>>>> 9ae52e0d
          });



        compilation.hooks.additionalTreeRuntimeRequirements.tap(
          'StartupChunkDependenciesPlugin',
          (
            chunk: Chunk,
            set: Set<string>,
            { chunkGraph }: { chunkGraph: ChunkGraph }
          ) => {
            compilation.addRuntimeModule(
              chunk,
              //@ts-ignore
              new FederationModuleInfoRuntimeModule()
            );
          }
        );
      }
    );
  }
}

export default CommonJsChunkLoadingPlugin;

<|MERGE_RESOLUTION|>--- conflicted
+++ resolved
@@ -51,17 +51,9 @@
           }
 
           onceForChunkSet.add(chunk);
-<<<<<<< HEAD
           if (!isEnabledForChunk(chunk)) {
             return;
           }
-=======
-
-          if (!isEnabledForChunk(chunk)) {
-            return;
-          }
-
->>>>>>> 9ae52e0d
           set.add(RuntimeGlobals.moduleFactoriesAddOnly);
           set.add(RuntimeGlobals.hasOwnProperty);
 
@@ -93,7 +85,6 @@
           .tap('CommonJsChunkLoadingPlugin', handler);
         compilation.hooks.runtimeRequirementInTree
           .for(RuntimeGlobals.ensureChunkHandlers)
-<<<<<<< HEAD
           .tap(
             'CommonJsChunkLoadingPlugin',
             (chunk: Chunk, set: Set<string>) => {
@@ -157,34 +148,6 @@
               compilation.addRuntimeModule(chunk, module);
             }
             return true;
-=======
-          .tap('CommonJsChunkLoadingPlugin', (chunk, set) => {
-            if (!isEnabledForChunk(chunk)) {
-              return;
-            }
-            set.add(RuntimeGlobals.getChunkScriptFilename);
-          });
-
-        compilation.hooks.runtimeRequirementInTree
-          .for(RuntimeGlobals.hmrDownloadUpdateHandlers)
-          .tap('CommonJsChunkLoadingPlugin', (chunk, set) => {
-            if (!isEnabledForChunk(chunk)) {
-              return;
-            }
-            set.add(RuntimeGlobals.getChunkUpdateScriptFilename);
-            set.add(RuntimeGlobals.moduleCache);
-            set.add(RuntimeGlobals.hmrModuleData);
-            set.add(RuntimeGlobals.moduleFactoriesAddOnly);
-          });
-
-        compilation.hooks.runtimeRequirementInTree
-          .for(RuntimeGlobals.hmrDownloadManifest)
-          .tap('CommonJsChunkLoadingPlugin', (chunk, set) => {
-            if (!isEnabledForChunk(chunk)) {
-              return;
-            }
-            set.add(RuntimeGlobals.getUpdateManifestFilename);
->>>>>>> 9ae52e0d
           });
 
 
