{
  "public": true,
  "name": "@module-federation/nextjs-mf",
<<<<<<< HEAD
  "version": "0.0.3",
=======
  "version": "0.1.0",
>>>>>>> a7a27281
  "description": "Module Federation helper for NextJS",
  "main": "index.js",
  "repository": "https://github.com/module-federation/nextjs-mf",
  "author": "Zack Jackson <zackary.l.jackson@gmail.com>",
  "license": "MIT",
  "scripts": {
    "prettier": "prettier --write \"**/*.{js,json,md,ts,tsx}\""
  },
  "bin": {
    "nextjs-mf": "./bin/nextjs-mf.js"
  },
  "devDependencies": {
    "commander": "^6.2.0",
    "prettier": "^2.1.2",
    "react": "^17.0.1"
  },
  "peerDependencies": {
    "react": "^16 || ^17"
  },
  "dependencies": {
    "shelljs": "^0.8.4",
    "webpack-sources": "^2.2.0"
  }
}<|MERGE_RESOLUTION|>--- conflicted
+++ resolved
@@ -1,11 +1,7 @@
 {
   "public": true,
   "name": "@module-federation/nextjs-mf",
-<<<<<<< HEAD
-  "version": "0.0.3",
-=======
   "version": "0.1.0",
->>>>>>> a7a27281
   "description": "Module Federation helper for NextJS",
   "main": "index.js",
   "repository": "https://github.com/module-federation/nextjs-mf",
@@ -26,7 +22,6 @@
     "react": "^16 || ^17"
   },
   "dependencies": {
-    "shelljs": "^0.8.4",
-    "webpack-sources": "^2.2.0"
+    "shelljs": "^0.8.4"
   }
 }