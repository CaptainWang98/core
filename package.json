{
  "name": "module-federation",
  "version": "0.0.0",
  "engines": {
    "node": ">=18"
  },
  "private": true,
  "description": "Module Federation helper for NextJS",
  "main": "src/index.js",
  "types": "src/index.d.ts",
  "repository": "https://github.com/module-federation/nextjs-mf",
  "author": "Zack Jackson <zackary.l.jackson@gmail.com>",
  "contributors": [
    "Pavel Chertorogov, nodkz <pavel.chertorogov@gmail.com> (www.ps.kz)",
    "Kyle Tsang (https://github.com/kyletsang)"
  ],
  "license": "MIT",
  "scripts": {
    "nx": "nx",
    "gpt:file:example": "npm run gpt:file --file ./gpt/services/openai.js --file ./gpt/commit.js --file ./gpt/file.js --question \"Fix all JSDoc issues, dont modify any other aspectf of these files besides JSDOC\"",
    "sync:types:webpack": "cp -rf ./webpack/* ./node_modules/webpack",
    "sync:pullMFTypes":"concurrently \"node ./packages/enhanced/pullts.js\"",
    "gpt:commit": "node ./gpt --commit",
    "sync": "rsync -av --delete /Users/bytedance/dev/universe/dist/packages/ /Users/bytedance/dev/module-federation-examples/nextjs-ssr/node_modules/@module-federation/",
    "gpt:file": "node ./gpt",
    "gpt:pr": "node ./gpt --pr",
    "build:prod": "nx run-many --target=build --projects=3000-home --verbose --output-style=stream",
    "build": "nx run-many --target=build --projects=3000-home --verbose --output-style=stream",
    "oldbuuild": "nx build",
<<<<<<< HEAD
    "build:libs": "nx run-many --target=build --projects=utils,node,nextjs-mf,enhanced --verbose --output-style=stream --maxParallel=1 --no-cache",
=======
    "build:libs": "nx run-many --target=build --projects=utils,node,nextjs-mf,enhanced --verbose --output-style=stream --maxParallel=1",
>>>>>>> c15fe6c3
    "lint": "nx run-many --target=lint",
    "test": "nx run-many --target=test",
    "full:test": "nx run-many --target=test,lint,build --all",
    "start:node": "nx run-many --projects=node-remote,node-local-remote,node-host --target=serve --verbose --output-style=stream",
    "start:next": "npm run build:libs && concurrently 'nx run 3000-home:serve:development --output-style=stream' 'nx run 3001-shop:serve:development --output-style=stream' 'nx run 3002-checkout:serve:development --output-style=stream'",
    "start:nextho": "npm run build:libs && nx run-many --target=serve --projects=3000-home --output-style=stream --verbose",
    "serve:next": "npm run build:libs && concurrently 'nx run 3000-home:serve:production --output-style=stream' 'nx run 3001-shop:serve:production --output-style=stream' 'nx run 3002-checkout:serve:production --output-style=stream'",
    "prod": "nx build:libs && nx run-many --target=build --verbose --output-style=stream",
    "commit": "cz",
    "git:pruneTags": "git tag -l | xargs git tag -d && git fetch --all --prune --tags",
    "release:normal": "nx run-many --target=version --projects=utils,node,nextjs-mf --maxParallel=1 --allowEmptyRelease=true",
    "prerelease:all": "nx run-many --target=version --projects=utils,node,nextjs-mf --releaseAs=prerelease --preid=rc --maxParallel=1 --allowEmptyRelease=true",
    "release:node": "nx run node:version",
    "release:next": "nx run nextjs-mf:version",
    "release:utils": "nx run utils:version",
    "release:utils:manual": "nx build && cd dist/packages/utilities && yarn publish --non-interactive --access public",
    "release:next:manual": "nx build && cd dist/packages/nextjs-mf && yarn publish --non-interactive --access public",
    "release:node:manual": "nx build && cd dist/packages/node && yarn publish --non-interactive --access public",
    "serve:website": "nx run website:serve",
    "build:website": "nx run website:build.netlify",
    "extract-i18n:website": "nx run website:extract-i18n",
    "test:all": "nx run-many --target=test",
    "repair": "nx repair",
    "docs": "typedoc",
    "postinstall": "npm run sync:types:webpack"
  },
  "dependencies": {
    "adm-zip": "0.5.10",
    "ansi-colors": "4.1.3",
    "antd": "4.24.14",
    "axios": "1.5.1",
    "core-js": "3.32.2",
    "encoding": "^0.1.13",
    "express": "4.18.2",
    "fast-glob": "3.3.1",
    "lodash.get": "4.4.2",
    "next": "13.5.3",
    "rambda": "7.5.0",
    "react": "18.2.0",
    "react-dom": "18.2.0",
    "react-router-dom": "6.16.0",
    "regenerator-runtime": "0.14.0",
    "tapable": "2.2.1",
    "tsup": "7.2.0",
    "typedoc": "0.25.1",
    "undici": "5.25.2",
    "unplugin": "1.5.0"
  },
  "devDependencies": {
    "@antora/cli": "3.1.4",
    "@antora/lunr-extension": "1.0.0-alpha.8",
    "@antora/site-generator": "3.1.4",
    "@asciidoctor/core": "3.0.2",
    "@asciidoctor/tabs": "1.0.0-beta.6",
    "@babel/core": "^7.14.5",
    "@babel/plugin-transform-react-jsx": "7.22.15",
    "@babel/preset-react": "^7.14.5",
    "@builder.io/partytown": "0.8.1",
    "@builder.io/qwik": "1.2.12",
    "@builder.io/qwik-city": "1.2.12",
    "@commitlint/cli": "17.7.1",
    "@commitlint/config-conventional": "17.7.0",
    "@dqbd/tiktoken": "1.0.7",
    "@fontsource/roboto": "5.0.8",
    "@fontsource/roboto-mono": "5.0.8",
    "@jscutlery/semver": "3.1.0",
    "@node-rs/jieba": "1.7.2",
    "@nx/devkit": "16.8.1",
    "@nx/esbuild": "16.8.1",
    "@nx/eslint-plugin": "16.8.1",
    "@nx/express": "16.8.1",
    "@nx/jest": "16.8.1",
    "@nx/js": "16.8.1",
    "@nx/linter": "16.8.1",
    "@nx/next": "16.8.1",
    "@nx/node": "16.8.1",
    "@nx/react": "16.8.1",
    "@nx/storybook": "16.8.1",
    "@nx/vite": "16.8.1",
    "@nx/web": "16.8.1",
    "@nx/webpack": "16.8.1",
    "@pmmmwh/react-refresh-webpack-plugin": "0.5.11",
    "@storybook/addon-essentials": "7.4.5",
    "@storybook/builder-webpack5": "7.4.5",
    "@storybook/core-common": "7.4.5",
    "@storybook/core-server": "7.4.5",
    "@storybook/manager-webpack5": "6.5.16",
    "@storybook/node-logger": "7.4.5",
    "@storybook/react": "7.4.5",
    "@svgr/webpack": "8.1.0",
    "@swc-node/register": "1.6.8",
    "@swc/cli": "0.1.62",
    "@swc/core": "1.3.89",
    "@swc/helpers": "0.5.2",
    "@swc/jest": "0.2.29",
    "@tailwindcss/forms": "0.5.6",
    "@testing-library/react": "14.0.0",
    "@types/adm-zip": "0.5.2",
    "@types/download": "8.0.2",
    "@types/express": "4.17.18",
    "@types/jest": "29.5.5",
    "@types/lodash.get": "4.4.7",
    "@types/node": "18.18.0",
    "@types/node-fetch": "2.6.6",
    "@types/react": "18.2.23",
    "@types/react-dom": "18.2.7",
    "@types/react-router-dom": "5.3.3",
    "@types/webpack-sources": "3.2.0",
    "@typescript-eslint/eslint-plugin": "6.7.3",
    "@typescript-eslint/parser": "6.7.3",
    "@vitest/coverage-c8": "0.33.0",
    "@vitest/coverage-istanbul": "0.34.4",
    "@vitest/ui": "0.34.4",
    "antora-navigator-extension": "git+https://gitlab.com/opendevise/oss/antora-navigator-extension",
    "autoprefixer": "10.4.16",
    "babel-jest": "29.7.0",
    "babel-loader": "9.1.3",
    "command-join": "3.0.0",
    "comment-parser": "1.4.0",
    "commitizen": "4.3.0",
    "concurrently": "8.2.1",
    "cz-conventional-changelog": "3.3.0",
    "directory-tree": "3.5.1",
    "esbuild": "0.19.3",
    "eslint": "8.50.0",
    "eslint-config-next": "13.5.3",
    "eslint-config-prettier": "9.0.0",
    "eslint-plugin-import": "2.28.1",
    "eslint-plugin-jsx-a11y": "6.7.1",
    "eslint-plugin-prettier": "5.0.0",
    "eslint-plugin-qwik": "1.2.12",
    "eslint-plugin-react": "7.33.2",
    "eslint-plugin-react-hooks": "4.6.0",
    "eslint-plugin-simple-import-sort": "10.0.0",
    "form-data": "4.0.0",
    "highlight.js": "10.7.3",
    "html-webpack-plugin": "5.5.3",
    "husky": "8.0.3",
    "jest": "29.7.0",
    "jest-environment-jsdom": "29.7.0",
    "jest-environment-node": "29.7.0",
    "js-yaml": "4.1.0",
    "mammoth": "1.6.0",
    "marked": "9.0.3",
    "marked-terminal": "5.2.0",
    "merge-stream": "2.0.0",
    "mime-types": "2.1.35",
    "ngx-deploy-npm": "7.0.1",
    "node-html-markdown": "1.3.0",
    "nodejieba": "2.6.0",
    "nx": "16.8.1",
    "nx-cloud": "16.4.0",
    "openai": "3.3.0",
    "pdf-parse": "1.1.1",
    "postcss-calc": "9.0.1",
    "postcss-custom-properties": "13.3.1",
    "postcss-import": "15.1.0",
    "postcss-url": "10.1.3",
    "prettier": "3.0.3",
    "prettier-eslint": "15.0.1",
    "qwik-nx": "1.0.11",
    "qwik-speak": "0.12.2",
    "react-refresh": "0.14.0",
    "stopword": "2.0.8",
    "swc-loader": "0.2.3",
    "tailwindcss": "3.3.3",
    "ts-jest": "29.1.1",
    "ts-node": "10.9.1",
    "tslib": "2.6.2",
    "tsup": "7.2.0",
    "typescript": "5.1.6",
    "url-loader": "4.1.1",
    "verdaccio": "5.26.2",
    "vinyl-fs": "4.0.0",
    "vite": "4.4.9",
    "vite-tsconfig-paths": "4.2.1",
    "vitest": "0.32.4",
    "vue-tsc": "1.8.14",
    "webpack": "^5.88.2",
    "webpack-virtual-modules": "0.5.0"
  },
  "config": {
    "commitizen": {
      "path": "cz-conventional-changelog"
    }
  }
}<|MERGE_RESOLUTION|>--- conflicted
+++ resolved
@@ -21,17 +21,12 @@
     "sync:types:webpack": "cp -rf ./webpack/* ./node_modules/webpack",
     "sync:pullMFTypes":"concurrently \"node ./packages/enhanced/pullts.js\"",
     "gpt:commit": "node ./gpt --commit",
-    "sync": "rsync -av --delete /Users/bytedance/dev/universe/dist/packages/ /Users/bytedance/dev/module-federation-examples/nextjs-ssr/node_modules/@module-federation/",
     "gpt:file": "node ./gpt",
     "gpt:pr": "node ./gpt --pr",
     "build:prod": "nx run-many --target=build --projects=3000-home --verbose --output-style=stream",
     "build": "nx run-many --target=build --projects=3000-home --verbose --output-style=stream",
     "oldbuuild": "nx build",
-<<<<<<< HEAD
-    "build:libs": "nx run-many --target=build --projects=utils,node,nextjs-mf,enhanced --verbose --output-style=stream --maxParallel=1 --no-cache",
-=======
     "build:libs": "nx run-many --target=build --projects=utils,node,nextjs-mf,enhanced --verbose --output-style=stream --maxParallel=1",
->>>>>>> c15fe6c3
     "lint": "nx run-many --target=lint",
     "test": "nx run-many --target=test",
     "full:test": "nx run-many --target=test,lint,build --all",
