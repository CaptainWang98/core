--- conflicted
+++ resolved
@@ -1,11 +1,7 @@
 {
   "public": true,
   "name": "@module-federation/nextjs-mf",
-<<<<<<< HEAD
-  "version": "0.0.1-beta.2",
-=======
   "version": "0.0.1-beta.4",
->>>>>>> 556128fb
   "description": "Module Federation helper for NextJS",
   "main": "index.js",
   "repository": "https://github.com/module-federation/nextjs-mf",
