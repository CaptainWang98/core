--- conflicted
+++ resolved
@@ -19,13 +19,10 @@
     "skipDefaultLibCheck": true,
     "baseUrl": ".",
     "paths": {
-<<<<<<< HEAD
       "@module-federation/enhanced": ["packages/enhanced/src/index.ts"],
-=======
       "@module-federation/core": [
         "packages/core/src/index.ts"
       ],
->>>>>>> 2804050a
       "@module-federation/native-federation-tests": [
         "packages/native-federation-tests/src/index.ts"
       ],
